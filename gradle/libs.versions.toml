[versions]
<<<<<<< HEAD
kotlin = "1.9.23"
coroutines = "1.7.3"
datetime = "0.4.1"
stately = "1.2.3"
androidGradle = "8.7.0"
ktlint = "11.6.1"
detekt = "1.23.3"
outdated = "0.49.0"
kmmbridge = "1.2.0"
=======
kotlin = "2.1.10"
coroutines = "1.10.1"
datetime = "0.6.2"
stately = "2.1.0"
androidGradle = "8.7.3"
ktlint = "12.2.0"
detekt = "1.23.8"
outdated = "0.52.0"
kmmbridge = "0.5.5"
>>>>>>> 3f5cd379

[libraries]
stately = { module = "co.touchlab:stately-concurrency", version.ref = "stately" }
kotlinx-coroutines-core = { module = "org.jetbrains.kotlinx:kotlinx-coroutines-core", version.ref = "coroutines" }
kotlinx-datetime = { module = "org.jetbrains.kotlinx:kotlinx-datetime", version.ref = "datetime" }
detektFormattingPlugin = { module = "io.gitlab.arturbosch.detekt:detekt-formatting", version.ref = "detekt" }
detektCliPlugin = { module = "io.gitlab.arturbosch.detekt:detekt-cli", version.ref = "detekt" }

[plugins]
kotlinMultiplatform = { id = "org.jetbrains.kotlin.multiplatform", version.ref = "kotlin" }
detektPlugin = { id = "io.gitlab.arturbosch.detekt", version.ref = "detekt" }
ktlinPlugin = { id = "org.jlleitschuh.gradle.ktlint", version.ref = "ktlint" }
versionsPlugin = { id = "com.github.ben-manes.versions", version.ref = "outdated" }
androidLibrary = { id = "com.android.library", version.ref = "androidGradle" }
kmmbridgePlugin = { id = "co.touchlab.kmmbridge.github", version.ref = "kmmbridge" }<|MERGE_RESOLUTION|>--- conflicted
+++ resolved
@@ -1,15 +1,4 @@
 [versions]
-<<<<<<< HEAD
-kotlin = "1.9.23"
-coroutines = "1.7.3"
-datetime = "0.4.1"
-stately = "1.2.3"
-androidGradle = "8.7.0"
-ktlint = "11.6.1"
-detekt = "1.23.3"
-outdated = "0.49.0"
-kmmbridge = "1.2.0"
-=======
 kotlin = "2.1.10"
 coroutines = "1.10.1"
 datetime = "0.6.2"
@@ -18,8 +7,7 @@
 ktlint = "12.2.0"
 detekt = "1.23.8"
 outdated = "0.52.0"
-kmmbridge = "0.5.5"
->>>>>>> 3f5cd379
+kmmbridge = "1.2.0"
 
 [libraries]
 stately = { module = "co.touchlab:stately-concurrency", version.ref = "stately" }
