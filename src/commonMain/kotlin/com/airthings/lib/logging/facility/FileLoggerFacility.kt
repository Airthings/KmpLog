/*
 * Copyright 2023 Airthings ASA. All rights reserved.
 *
 * Permission is hereby granted, free of charge, to any person obtaining a copy of this software
 * and associated documentation files (the “Software”), to deal in the Software without
 * restriction, including without limitation the rights to use, copy, modify, merge, publish,
 * distribute, sublicense, and/or sell copies of the Software, and to permit persons to whom the
 * Software is furnished to do so, subject to the following conditions:
 *
 * The above copyright notice and this permission notice shall be included in all copies or
 * substantial portions of the Software.
 *
 * THE SOFTWARE IS PROVIDED “AS IS”, WITHOUT WARRANTY OF ANY KIND, EXPRESS OR IMPLIED, INCLUDING
 * BUT NOT LIMITED TO THE WARRANTIES OF MERCHANTABILITY, FITNESS FOR A PARTICULAR PURPOSE AND
 * NON-INFRINGEMENT. IN NO EVENT SHALL THE AUTHORS OR COPYRIGHT HOLDERS BE LIABLE FOR ANY CLAIM,
 * DAMAGES OR OTHER LIABILITY, WHETHER IN AN ACTION OF CONTRACT, TORT OR OTHERWISE, ARISING FROM,
 * OUT OF OR IN CONNECTION WITH THE SOFTWARE OR THE USE OR OTHER DEALINGS IN THE SOFTWARE.
 */

package com.airthings.lib.logging.facility

import co.touchlab.stately.concurrency.AtomicReference
import co.touchlab.stately.concurrency.value
import com.airthings.lib.logging.LF
import com.airthings.lib.logging.LogDate
import com.airthings.lib.logging.LogLevel
import com.airthings.lib.logging.LogMessage
import com.airthings.lib.logging.LoggerFacility
import com.airthings.lib.logging.dateStamp
import com.airthings.lib.logging.datetimeStampPrefix
import com.airthings.lib.logging.platform.PlatformDirectoryListing
import com.airthings.lib.logging.platform.PlatformFileInputOutput
import com.airthings.lib.logging.platform.PlatformFileInputOutputImpl
import com.airthings.lib.logging.platform.PlatformFileInputOutputNotifier
import kotlinx.coroutines.CoroutineScope
import kotlinx.coroutines.Dispatchers
import kotlinx.coroutines.SupervisorJob
import kotlinx.coroutines.launch

/**
 * A [LoggerFacility] that persists log messages to the file system.
 *
 * @param minimumLogLevel Only log messages and errors that are equal or greater than this level.
 * @param baseFolder The base folder where log files will be written, excluding the trailing `/`.
 * @param coroutineScope A coroutine scope to run blocking i/o on.
 * @param notifier An optional implementation of [PlatformFileInputOutputNotifier].
 */
@Suppress("unused")
class FileLoggerFacility(
    private val minimumLogLevel: LogLevel,
    private val baseFolder: String,
    private val coroutineScope: CoroutineScope,
    private val notifier: PlatformFileInputOutputNotifier?,
) : LoggerFacility {
    /**
     * Returns a [FileLoggerFacility] instance that handles only [WARNING][LogLevel.WARNING],
     * [ERROR][LogLevel.ERROR] and [CRASH][LogLevel.CRASH] logs.
     *
     * If you'd like to log [INFO][LogLevel.INFO] also, then use the main constructor.
     *
     * @param baseFolder The base folder where log files will be written, excluding the trailing `/`.
     * @param scope A coroutine scope to run blocking i/o on.
     * @param notifier An optional implementation of [PlatformFileInputOutputNotifier].
     */
    constructor(
        baseFolder: String,
        scope: CoroutineScope,
        notifier: PlatformFileInputOutputNotifier?,
    ) : this(
        minimumLogLevel = LogLevel.WARNING,
        baseFolder = baseFolder,
        coroutineScope = scope,
        notifier = notifier,
    )

    /**
     * Returns a [FileLoggerFacility] instance.
     *
     * @param minimumLogLevel Only log messages and errors that are equal or greater than this level.
     * @param baseFolder The base folder where log files will be written, excluding the trailing `/`.
     * @param scope A coroutine scope to run blocking i/o on.
     */
    constructor(
        minimumLogLevel: LogLevel,
        baseFolder: String,
        scope: CoroutineScope,
    ) : this(
        minimumLogLevel = minimumLogLevel,
        baseFolder = baseFolder,
        coroutineScope = scope,
        notifier = null,
    )

    /**
     * Returns a [FileLoggerFacility] instance.
     *
     * @param minimumLogLevel Only log messages and errors that are equal or greater than this level.
     * @param baseFolder The base folder where log files will be written, excluding the trailing `/`.
     * @param notifier An optional implementation of [PlatformFileInputOutputNotifier].
     */
    constructor(
        minimumLogLevel: LogLevel,
        baseFolder: String,
        notifier: PlatformFileInputOutputNotifier?,
    ) : this(
        minimumLogLevel = minimumLogLevel,
        baseFolder = baseFolder,
        coroutineScope = loggerCoroutineScope(),
        notifier = notifier,
    )

    /**
     * Returns a [FileLoggerFacility] instance that handles only [WARNING][LogLevel.WARNING],
     * [ERROR][LogLevel.ERROR] and [CRASH][LogLevel.CRASH] logs.
     *
     * If you'd like to log [INFO][LogLevel.INFO] also, then use the main constructor.
     *
     * @param baseFolder The base folder where log files will be written, excluding the trailing `/`.
     */
    constructor(
        minimumLogLevel: LogLevel,
        baseFolder: String,
    ) : this(
        minimumLogLevel = minimumLogLevel,
        baseFolder = baseFolder,
        coroutineScope = loggerCoroutineScope(),
        notifier = null,
    )

    private val io: PlatformFileInputOutput = PlatformFileInputOutputImpl()
    private val currentLogFile = AtomicReference<String?>(null)

    init {
        coroutineScope.launch {
<<<<<<< HEAD
=======
            // Please note: The call to `io.mkdirs()` returns true if the directory exists, which may be
            // different from the platform's implementation.
>>>>>>> b122190e
            if (!io.mkdirs(baseFolder)) {
                throw IllegalArgumentException("Base log folder is invalid: $baseFolder")
            }
        }
    }

    /**
     * Returns the platform-dependent [PlatformDirectoryListing] instance.
     */
    val listing: PlatformDirectoryListing
        get() = io

    override fun toString(): String = "FileLoggerFacility($io)"

    override fun isEnabled(): Boolean = true

    override fun log(
        source: String,
        level: LogLevel,
        message: LogMessage,
    ) {
        withLogLevel(level) { logFile ->
            io.append(
                path = logFile,
                contents = "${datetimeStampPrefix()} ${PrinterLoggerFacility.format(level, message).trim()}$LF",
            )
        }
    }

    override fun log(
        source: String,
        level: LogLevel,
        error: Throwable,
    ) {
        withLogLevel(level) { logFile ->
            io.append(
                path = logFile,
                contents = "${datetimeStampPrefix()} ${PrinterLoggerFacility.format(level, error).trim()}$LF",
            )
        }
    }

    override fun log(
        source: String,
        level: LogLevel,
        message: LogMessage,
        error: Throwable,
    ) {
        log(
            source = source,
            level = level,
            message = message,
        )
        log(
            source = source,
            level = level,
            error = error,
        )
    }

    /**
     * Scans the [baseFolder] and returns the list of log files residing in it.
     *
     * Note: The returned list contains absolute (canonical) paths to the files.
     */
    suspend fun files(): Collection<String> = io.of(baseFolder)

    /**
     * Scans the [baseFolder] and returns the list of log files residing in it that
     * were created after a certain date.
     *
     * Note: The returned list contains absolute (canonical) paths to the files.
     *
     * @param date The date from which log files should be considered.
     */
    suspend fun files(date: LogDate): Collection<String> = io.of(baseFolder, date)

    /**
     * Deletes a file residing in [baseFolder].
     *
     * @param name The file name to delete.
     */
    suspend fun delete(name: String) {
        io.delete("$baseFolder${io.pathSeparator}$name")
    }

    /**
     * Deletes a file at an absolute (canonical) location.
     *
     * @param path The file path to delete.
     */
    suspend fun deleteAbsolute(path: String) {
        io.delete(path)
    }

    private fun withLogLevel(
        level: LogLevel,
        action: suspend (String) -> Unit,
    ) {
        if (level.value < minimumLogLevel.value) {
            return
        }

        coroutineScope.launch {
            val logFile = "$baseFolder${io.pathSeparator}${dateStamp(null)}.log"
            val currentLogFileLocked = currentLogFile.value

            if (currentLogFileLocked != logFile) {
                if (currentLogFileLocked != null) {
                    notifier?.onLogFileClosed(currentLogFileLocked)
                }
                io.ensure(logFile)
                currentLogFile.set(logFile)
                notifier?.onLogFileOpened(logFile)
            }

            action(logFile)
        }
    }

    companion object {
        private const val LOG_TAG: String = "FileLoggerFacility"

        internal fun loggerCoroutineScope(): CoroutineScope =
            CoroutineScope(Dispatchers.Main + SupervisorJob())
    }
}<|MERGE_RESOLUTION|>--- conflicted
+++ resolved
@@ -132,11 +132,8 @@
 
     init {
         coroutineScope.launch {
-<<<<<<< HEAD
-=======
             // Please note: The call to `io.mkdirs()` returns true if the directory exists, which may be
             // different from the platform's implementation.
->>>>>>> b122190e
             if (!io.mkdirs(baseFolder)) {
                 throw IllegalArgumentException("Base log folder is invalid: $baseFolder")
             }
